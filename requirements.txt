openai
configparser
requests
<<<<<<< HEAD
tiktoken
=======
urllib3>=2.2.2 # not directly required, pinned by Snyk to avoid a vulnerability
anyio>=4.4.0 # not directly required, pinned by Snyk to avoid a vulnerability
>>>>>>> c14709a9
<|MERGE_RESOLUTION|>--- conflicted
+++ resolved
@@ -1,9 +1,6 @@
 openai
 configparser
 requests
-<<<<<<< HEAD
 tiktoken
-=======
 urllib3>=2.2.2 # not directly required, pinned by Snyk to avoid a vulnerability
-anyio>=4.4.0 # not directly required, pinned by Snyk to avoid a vulnerability
->>>>>>> c14709a9
+anyio>=4.4.0 # not directly required, pinned by Snyk to avoid a vulnerability